use std::sync::Arc;

use crate::actor::Actor;
use crate::actor_path::{ActorPath, RootActorPath, TActorPath};
use crate::actor_ref::{ActorRef, TActorRef};
use crate::actor_ref::dead_letter_ref::DeadLetterActorRef;
use crate::actor_ref::local_ref::LocalActorRef;
<<<<<<< HEAD
use crate::cell::ActorCell;
=======
use crate::actor_ref::virtual_path_container::VirtualPathContainer;
>>>>>>> 3067bcb0
use crate::ext::random_actor_name;
use crate::net::tcp_transport::TransportActor;
use crate::props::Props;
use crate::provider::TActorRefProvider;
use crate::root_guardian::RootGuardian;
use crate::system::ActorSystem;
use crate::system_guardian::SystemGuardian;
use crate::user_guardian::UserGuardian;

#[derive(Debug, Clone)]
pub struct LocalActorRefProvider {
    inner: Arc<Inner>,
}

#[derive(Debug)]
struct Inner {
    root_path: ActorPath,
    root_guardian: LocalActorRef,
    user_guardian: LocalActorRef,
    system_guardian: LocalActorRef,
    dead_letters: ActorRef,
    temp_node: ActorPath,
    temp_container: VirtualPathContainer,
}

impl LocalActorRefProvider {
    pub(crate) fn new(system: &ActorSystem) -> anyhow::Result<Self> {
        let root_path = RootActorPath::new(system.address().clone(), "/".to_string());
        let root_props = Props::default();
        let (sender, mailbox) = root_props.mailbox();
        let root_guardian = LocalActorRef {
            system: system.clone(),
            path: root_path.clone().into(),
            sender,
            cell: ActorCell::new(None),
        };
        root_guardian.start(RootGuardian, (), root_props, mailbox);
        let system_guardian = root_guardian.attach_child(SystemGuardian, (), Some("system".to_string()), Props::default())?;
        let user_guardian = root_guardian.attach_child(UserGuardian, (), Some("user".to_string()), Props::default())?;
        let dead_letters = DeadLetterActorRef {
            system: system.clone(),
            path: root_path.child("deadLetters"),
        };
<<<<<<< HEAD
        let temp_node = root_path.child("temp");
=======
        let temp_node = root_path.child("temp".to_string());
        let temp_container = VirtualPathContainer {
            system: system.clone(),
            path: temp_node.clone(),
            parent: Box::new(root_guardian.clone().into()),
            children: Arc::new(Default::default()),
        };
>>>>>>> 3067bcb0
        let inner = Inner {
            root_path: root_path.into(),
            root_guardian,
            user_guardian: user_guardian.local_or_panic().clone().into(),
            system_guardian: system_guardian.local_or_panic().clone().into(),
            dead_letters: dead_letters.into(),
            temp_node,
            temp_container,
        };
        let provider = Self {
            inner: inner.into(),
        };
        Ok(provider)
    }

    pub(crate) fn spawn_tcp_transport(&self, system: &ActorSystem) -> anyhow::Result<ActorRef> {
        let transport_ref = self
            .system_guardian()
            .attach_child(
                TransportActor,
                (),
                Some("tcp_transport".to_string()),
                Props::default())?;
        Ok(transport_ref)
    }
}

impl TActorRefProvider for LocalActorRefProvider {
    fn root_guardian(&self) -> &LocalActorRef {
        &self.inner.root_guardian
    }

    fn guardian(&self) -> &LocalActorRef {
        &self.inner.user_guardian
    }

    fn system_guardian(&self) -> &LocalActorRef {
        &self.inner.system_guardian
    }

    fn root_path(&self) -> &ActorPath {
        &self.inner.root_path
    }

    fn temp_path(&self) -> ActorPath {
        self.temp_path_of_prefix(None)
    }

    fn temp_path_of_prefix(&self, prefix: Option<String>) -> ActorPath {
        let mut builder = String::new();
        let prefix_is_none_or_empty = prefix.as_ref().map(|p| p.is_empty()).unwrap_or(true);
        if !prefix_is_none_or_empty {
            builder.push_str(prefix.unwrap().as_str());
        }
        builder.push_str(random_actor_name().as_str());
        self.inner.temp_node.child(&builder)
    }

    fn register_temp_actor(&self, actor: ActorRef, path: ActorPath) {
        todo!()
    }

    fn unregister_temp_actor(&self, path: ActorPath) {
        todo!()
    }

    fn actor_of<T>(
        &self,
        actor: T,
        arg: T::A,
        props: Props,
        supervisor: &ActorRef,
    ) -> anyhow::Result<ActorRef>
        where
            T: Actor,
    {
        supervisor.local_or_panic().attach_child(actor, arg, None, props)
    }

    fn resolve_actor_ref_of_path(&self, path: &ActorPath) -> ActorRef {
        if path.address() == self.root_path().address() {
            self.root_guardian()
                .get_child(path.elements())
                .unwrap_or_else(|| self.dead_letters().clone())
        } else {
            self.dead_letters().clone()
        }
    }

    fn dead_letters(&self) -> &ActorRef {
        &self.inner.dead_letters
    }
}

#[cfg(test)]
mod local_provider_test {
    use tracing::info;

    use crate::actor::Actor;
    use crate::actor::context::ActorContext;
    use crate::actor_ref::ActorRefExt;
    use crate::message::MessageRegistration;
    use crate::props::Props;
    use crate::provider::{ActorRefFactory, TActorRefProvider};
    use crate::system::ActorSystem;

    #[derive(Debug)]
    struct ActorA;

    impl Actor for ActorA {
        type S = ();
        type A = ();

        fn pre_start(&self, context: &mut ActorContext, arg: Self::A) -> anyhow::Result<Self::S> {
            info!("actor a {} pre start", context.myself);
            context.actor_of(ActorB, (), Props::default(), None)?;
            Ok(())
        }
    }

    #[derive(Debug)]
    struct ActorB;

    impl Actor for ActorB {
        type S = ();
        type A = ();

        fn pre_start(&self, context: &mut ActorContext, arg: Self::A) -> anyhow::Result<Self::S> {
            info!("actor b {} pre start", context.myself);
            context.actor_of(ActorC, (), Props::default(), None)?;
            Ok(())
        }
    }

    #[derive(Debug)]
    struct ActorC;

    impl Actor for ActorC {
        type S = ();
        type A = ();

        fn pre_start(&self, context: &mut ActorContext, arg: Self::A) -> anyhow::Result<Self::S> {
            info!("actor c {} pre start", context.myself);
            Ok(())
        }
    }

    #[test]
    fn test() -> anyhow::Result<()> {
        let system = ActorSystem::new("game".to_string(), "127.0.0.1:12121".parse()?, MessageRegistration::new())?;
        let actor_a = system.actor_of(ActorA, (), Props::default(), None)?;
        let actor_c = system
            .provider()
            .resolve_actor_ref(&"tcp://game@127.0.0.1:12121/user/$a/$b/$c".to_string());
        actor_c.cast((), None);
        std::thread::park();
        Ok(())
    }
}<|MERGE_RESOLUTION|>--- conflicted
+++ resolved
@@ -5,11 +5,8 @@
 use crate::actor_ref::{ActorRef, TActorRef};
 use crate::actor_ref::dead_letter_ref::DeadLetterActorRef;
 use crate::actor_ref::local_ref::LocalActorRef;
-<<<<<<< HEAD
+use crate::actor_ref::virtual_path_container::VirtualPathContainer;
 use crate::cell::ActorCell;
-=======
-use crate::actor_ref::virtual_path_container::VirtualPathContainer;
->>>>>>> 3067bcb0
 use crate::ext::random_actor_name;
 use crate::net::tcp_transport::TransportActor;
 use crate::props::Props;
@@ -53,17 +50,13 @@
             system: system.clone(),
             path: root_path.child("deadLetters"),
         };
-<<<<<<< HEAD
         let temp_node = root_path.child("temp");
-=======
-        let temp_node = root_path.child("temp".to_string());
         let temp_container = VirtualPathContainer {
             system: system.clone(),
             path: temp_node.clone(),
             parent: Box::new(root_guardian.clone().into()),
             children: Arc::new(Default::default()),
         };
->>>>>>> 3067bcb0
         let inner = Inner {
             root_path: root_path.into(),
             root_guardian,
