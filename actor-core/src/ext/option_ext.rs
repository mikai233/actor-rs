use std::any::type_name;

use eyre::anyhow;

pub trait OptionExt<T> {
    fn foreach<F, U>(&self, f: F) where F: FnOnce(&T) -> U;

    fn foreach_mut<F, U>(&mut self, f: F) where F: FnOnce(&mut T) -> U;

    fn into_foreach<F, U>(self, f: F) where F: FnOnce(T) -> U;

    fn as_result(&self) -> eyre::Result<&T>;

    fn as_result_mut(&mut self) -> eyre::Result<&mut T>;

    fn into_result(self) -> eyre::Result<T>;
}

impl<T> OptionExt<T> for Option<T> {
    fn foreach<F, U>(&self, f: F) where F: FnOnce(&T) -> U {
        if let Some(v) = self {
            f(v);
        }
    }

    fn foreach_mut<F, U>(&mut self, f: F) where F: FnOnce(&mut T) -> U {
        if let Some(v) = self {
            f(v);
        }
    }

    fn into_foreach<F, U>(self, f: F) where F: FnOnce(T) -> U {
        if let Some(v) = self {
            f(v);
        }
    }

<<<<<<< HEAD
    fn as_result(&self) -> anyhow::Result<&T> {
        Ok(self.as_ref().ok_or(anyhow!("Option<{}> is none", type_name::<T>()))?)
    }

    fn as_result_mut(&mut self) -> anyhow::Result<&mut T> {
        Ok(self.as_mut().ok_or(anyhow!("Option<{}> is none", type_name::<T>()))?)
    }

    fn into_result(self) -> anyhow::Result<T> {
        Ok(self.ok_or(anyhow!("Option<{}> is none", type_name::<T>()))?)
=======
    fn as_result(&self) -> eyre::Result<&T> {
        let name = type_name::<T>();
        Ok(self.as_ref().ok_or(anyhow!("type of {} is none", name))?)
    }

    fn as_result_mut(&mut self) -> eyre::Result<&mut T> {
        let name = type_name::<T>();
        Ok(self.as_mut().ok_or(anyhow!("type of {} is none", name))?)
    }

    fn into_result(self) -> eyre::Result<T> {
        let name = type_name::<T>();
        Ok(self.ok_or(anyhow!("type of {} is none", name))?)
>>>>>>> 2746e506
    }
}<|MERGE_RESOLUTION|>--- conflicted
+++ resolved
@@ -35,31 +35,15 @@
         }
     }
 
-<<<<<<< HEAD
-    fn as_result(&self) -> anyhow::Result<&T> {
+    fn as_result(&self) -> eyre::Result<&T> {
         Ok(self.as_ref().ok_or(anyhow!("Option<{}> is none", type_name::<T>()))?)
     }
 
-    fn as_result_mut(&mut self) -> anyhow::Result<&mut T> {
+    fn as_result_mut(&mut self) -> eyre::Result<&mut T> {
         Ok(self.as_mut().ok_or(anyhow!("Option<{}> is none", type_name::<T>()))?)
     }
 
-    fn into_result(self) -> anyhow::Result<T> {
+    fn into_result(self) -> eyre::Result<T> {
         Ok(self.ok_or(anyhow!("Option<{}> is none", type_name::<T>()))?)
-=======
-    fn as_result(&self) -> eyre::Result<&T> {
-        let name = type_name::<T>();
-        Ok(self.as_ref().ok_or(anyhow!("type of {} is none", name))?)
-    }
-
-    fn as_result_mut(&mut self) -> eyre::Result<&mut T> {
-        let name = type_name::<T>();
-        Ok(self.as_mut().ok_or(anyhow!("type of {} is none", name))?)
-    }
-
-    fn into_result(self) -> eyre::Result<T> {
-        let name = type_name::<T>();
-        Ok(self.ok_or(anyhow!("type of {} is none", name))?)
->>>>>>> 2746e506
     }
 }