[package]
name = "actor-playgroud"
version = "0.1.0"
edition = "2021"

# See more keys and their definitions at https://doc.rust-lang.org/cargo/reference/manifest.html

[dependencies]
actor-core = { path = "../actor-core" }
actor-remote = { path = "../actor-remote" }
actor-cluster = { path = "../actor-cluster" }
actor-cluster-tools = { path = "../actor-cluster-tools" }
actor-cluster-sharding = { path = "../actor-cluster-sharding" }
actor-derive = { path = "../actor-derive" }
tokio = { workspace = true, features = ["full"] }
<<<<<<< HEAD
anyhow = { workspace = true,features = ["backtrace"] }
=======
eyre = { workspace = true }
color-eyre = { workspace = true }
>>>>>>> 2746e506
async-trait = { workspace = true }
tracing = { workspace = true }
tracing-subscriber = { workspace = true, features = ["local-time", "env-filter"] }
bincode = { workspace = true }
etcd-client = { workspace = true }
clap = { workspace = true, features = ["derive"] }
rand = { workspace = true }
futures = { workspace = true }

[[bin]]
name = "node"
path = "src/node.rs"

[[bin]]
name = "supervisor"
path = "src/supervisor.rs"

[[bin]]
name = "singleton"
path = "src/singleton.rs"

[[bin]]
name = "fibonacci"
path = "src/fibonacci.rs"

[[bin]]
name = "sharding"
path = "src/sharding.rs"

[[bin]]
name = "remote_watch"
path = "src/remote_watch.rs"

[[bin]]
name = "multi_node"
path = "src/multi_node.rs"<|MERGE_RESOLUTION|>--- conflicted
+++ resolved
@@ -13,12 +13,8 @@
 actor-cluster-sharding = { path = "../actor-cluster-sharding" }
 actor-derive = { path = "../actor-derive" }
 tokio = { workspace = true, features = ["full"] }
-<<<<<<< HEAD
-anyhow = { workspace = true,features = ["backtrace"] }
-=======
 eyre = { workspace = true }
 color-eyre = { workspace = true }
->>>>>>> 2746e506
 async-trait = { workspace = true }
 tracing = { workspace = true }
 tracing-subscriber = { workspace = true, features = ["local-time", "env-filter"] }
